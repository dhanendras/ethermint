package types

import (
	"bytes"
	"math/big"
	"sync"
	"sync/atomic"
	"encoding/json"

	sdk "github.com/cosmos/cosmos-sdk/types"
	"github.com/cosmos/cosmos-sdk/wire"
<<<<<<< HEAD
	"github.com/ethereum/go-ethereum/common"
)

var (
	sdkAddress common.Address
	Cdc = NewCodec()
=======

	ethcmn "github.com/ethereum/go-ethereum/common"
	"github.com/ethereum/go-ethereum/common/hexutil"
	ethtypes "github.com/ethereum/go-ethereum/core/types"
)

var (
	sdkAddress     ethcmn.Address
	sdkAddressOnce sync.Once
>>>>>>> db253e32
)

type (
	// Transaction implements the Ethereum transaction structure as an exact
	// copy. It implements the Cosmos sdk.Tx interface. Due to the private
	// fields, it must be replicated here and cannot be embedded or used
	// directly.
	Transaction struct {
		data TxData

		// caches
		hash atomic.Value
		size atomic.Value
		from atomic.Value
	}

	// TxData implements the Ethereum transaction data structure as an exact
	// copy. It is used solely as intended in Ethereum abiding by the protocol
	// except for the payload field which may embed a Cosmos SDK transaction.
	TxData struct {
		AccountNonce uint64          `json:"nonce"    gencodec:"required"`
		Price        *big.Int        `json:"gasPrice" gencodec:"required"`
		GasLimit     uint64          `json:"gas"      gencodec:"required"`
		Recipient    *ethcmn.Address `json:"to"       rlp:"nil"` // nil means contract creation
		Amount       *big.Int        `json:"value"    gencodec:"required"`
		Payload      []byte          `json:"input"    gencodec:"required"`

		// signature values
		V *big.Int `json:"v" gencodec:"required"`
		R *big.Int `json:"r" gencodec:"required"`
		S *big.Int `json:"s" gencodec:"required"`

		// hash is only used when marshaling to JSON
		Hash *ethcmn.Hash `json:"hash" rlp:"-"`
	}

<<<<<<< HEAD
=======
	// TODO: Do we actually need this?
	txDataMarshaling struct {
		AccountNonce hexutil.Uint64
		Price        *hexutil.Big
		GasLimit     hexutil.Uint64
		Amount       *hexutil.Big
		Payload      hexutil.Bytes
		V            *hexutil.Big
		R            *hexutil.Big
		S            *hexutil.Big
	}
)

// TxData returns the Ethereum transaction data.
func (tx Transaction) TxData() TxData {
	return tx.data
}

>>>>>>> db253e32
// Implement sdk.Msg Interface
func (tx Transaction) Type() string { return "Eth" }

// Implement sdk.Msg Interface
func (tx Transaction) ValidateBasic() sdk.Error {
	if tx.data.Price.Sign() != 1 {
		return ErrInvalidValue(DefaultCodespace, "Price must be positive")
	}

	if tx.data.Amount.Sign() != 1 {
		return ErrInvalidValue(DefaultCodespace, "Amount must be positive")
	}

	return nil
}

// Implement sdk.Msg Interface. Can't use this because different signer types sign over different bytes
func (tx Transaction) GetSignBytes() []byte {
	return nil
}

// GetSigners implements the Cosmos sdk.Msg interface.
//
// CONTRACT: The transaction must already be signed.
func (tx Transaction) GetSigners() []sdk.AccAddress {
	addr := tx.from.Load().([]byte)
	if addr == nil {
		return nil
	}

	return []sdk.AccAddress{addr}
}

// Convert this sdk copy of Ethereum transaction to Ethereum transaction
func (tx Transaction) ConvertTx() ethtypes.Transaction {
	ethTx := ethtypes.NewTransaction(
		tx.data.AccountNonce, *tx.data.Recipient, tx.data.Amount,
		tx.data.GasLimit, tx.data.Price, tx.data.Payload,
	)

	// Must somehow set ethTx.data.{V, R, S}
	// Currently the only idea I have is to make ConvertTx take in a signer
	// Depending on signer type, reconstruct sig []byte from V, R, S
	// Call ethTx.WithSignature(signer, sig)
	// Not ideal.

	return *ethTx
}

// IsSDKTx returns a boolean reflecting if the transaction is an SDK
// transaction or not based on the recipient address.
func (tx Transaction) IsSDKTx() bool {
	return bytes.Equal(tx.data.Recipient.Bytes(), sdkAddress.Bytes())
}

// GetMsgs implements the Cosmos sdk.Tx interface. If the to/recipient address
// is the SDK address, the inner (SDK) messages will be returned.
func (tx Transaction) GetMsgs() []sdk.Msg {
<<<<<<< HEAD
	if reflect.DeepEqual(*tx.data.Recipient, sdkAddress) {
		cdc := NewCodec()
		innerTx := EmbeddedTx{}
		err := cdc.UnmarshalBinary(tx.data.Payload, &innerTx)
=======
	if tx.IsSDKTx() {
		innerTx, err := tx.GetInnerTx()
>>>>>>> db253e32
		if err != nil {
			// TODO: Should we panic here?
			return nil
		}

		return innerTx.GetMsgs()
	}

	return []sdk.Msg{tx}
}

<<<<<<< HEAD
// Get inner tx. Note: Will panic if decoding fails
func (tx Transaction) GetEmbeddedTx() (EmbeddedTx, sdk.Error) {
	cdc := NewCodec()
	innerTx := EmbeddedTx{}
	err := cdc.UnmarshalBinary(tx.data.Payload, &innerTx)
	if err != nil {
		return EmbeddedTx{}, sdk.ErrTxDecode("Inner sdk transaction decoding failed")
=======
// GetInnerTx returns the inner (SDK) transaction from an Ethereum transaction.
// It returns an error if decoding the inner transaction fails.
//
// CONTRACT: The payload field of an Ethereum transaction must contain a valid
// encoded SDK transaction.
func (tx Transaction) GetInnerTx() (InnerTransaction, sdk.Error) {
	// TODO: Fix...
	cdc := wire.NewCodec()
	innerTx := InnerTransaction{}

	err := cdc.UnmarshalBinary(tx.data.Payload, &innerTx)
	if err != nil {
		return InnerTransaction{}, sdk.ErrTxDecode("inner transaction decoding failed")
>>>>>>> db253e32
	}

	return innerTx, nil
}

<<<<<<< HEAD
// EmbeddedTx to be encoded into payload to handle sdk Msgs
type EmbeddedTx struct {
	Msgs       []sdk.Msg
	Signatures [][]byte
}

// Implement sdk.Tx interface
func (tx EmbeddedTx) GetMsgs() []sdk.Msg {
	return tx.Msgs
}

// Return all required signers of Tx accumulated from msgs
func (tx EmbeddedTx) GetRequiredSigners() []common.Address {
=======
// InnerTransaction reflects an SDK transaction. It is to be encoded into the
// payload field of an Ethereum transaction in order to route and handle SDK
// transactions.
type InnerTransaction struct {
	Messages   []sdk.Msg
	Signatures [][]byte
}

// GetMsgs implements the sdk.Tx interface. It returns all the SDK transaction
// messages.
func (tx InnerTransaction) GetMsgs() []sdk.Msg {
	return tx.Messages
}

// GetRequiredSigners returns all the required signers of an SDK transaction
// accumulated from messages. It returns them in a deterministic fashion given
// a list of messages.
func (tx InnerTransaction) GetRequiredSigners() []ethcmn.Address {
>>>>>>> db253e32
	seen := map[string]bool{}

	var signers []ethcmn.Address
	for _, msg := range tx.GetMsgs() {
		for _, addr := range msg.GetSigners() {
			if !seen[addr.String()] {
				signers = append(signers, ethcmn.BytesToAddress(addr))
				seen[addr.String()] = true
			}
		}
	}

	return signers
}

<<<<<<< HEAD
// Creates simple SignDoc for EmbeddedTx signer to sign over
type EmbeddedSignDoc struct {
	ChainID  string
	Msgs     []json.RawMessage
	Sequence int64
}

// Creates signBytes for signer with given arguments
func EmbeddedSignBytes(chainID string, msgs []sdk.Msg, sequence int64) []byte {
	var msgsBytes []json.RawMessage
	for _, msg := range msgs {
		msgsBytes = append(msgsBytes, json.RawMessage(msg.GetSignBytes()))
	}
	signDoc := EmbeddedSignDoc{
		ChainID: chainID,
		Msgs: msgsBytes,
		Sequence: sequence,
	}
	bz, err := Cdc.MarshalJSON(signDoc)
	if err != nil {
		panic(err)
	}
	return bz
}

// Sets SDKAddress. Only allowed to be set once
func SetSDKAddress(addr common.Address) {
	if sdkAddress.Bytes() == nil {
		sdkAddress = addr
	}
}

func NewCodec() *wire.Codec {
	cdc := wire.NewCodec()
	cdc.RegisterInterface((*sdk.Msg)(nil), nil)
	cdc.RegisterConcrete(EmbeddedTx{}, "types/EmbeddedTx", nil)
	cdc.RegisterConcrete(Account{}, "types/Account", nil)
	return cdc
=======
// SetSDKAddress sets the internal sdkAddress value. It should ever be set
// once.
func SetSDKAddress(addr ethcmn.Address) {
	sdkAddressOnce.Do(func() {
		sdkAddress = addr
	})
>>>>>>> db253e32
}<|MERGE_RESOLUTION|>--- conflicted
+++ resolved
@@ -2,31 +2,22 @@
 
 import (
 	"bytes"
+	"encoding/json"
 	"math/big"
 	"sync"
 	"sync/atomic"
-	"encoding/json"
 
 	sdk "github.com/cosmos/cosmos-sdk/types"
 	"github.com/cosmos/cosmos-sdk/wire"
-<<<<<<< HEAD
-	"github.com/ethereum/go-ethereum/common"
-)
-
-var (
-	sdkAddress common.Address
-	Cdc = NewCodec()
-=======
 
 	ethcmn "github.com/ethereum/go-ethereum/common"
-	"github.com/ethereum/go-ethereum/common/hexutil"
 	ethtypes "github.com/ethereum/go-ethereum/core/types"
 )
 
 var (
 	sdkAddress     ethcmn.Address
 	sdkAddressOnce sync.Once
->>>>>>> db253e32
+	Cdc            = NewCodec()
 )
 
 type (
@@ -62,20 +53,6 @@
 		// hash is only used when marshaling to JSON
 		Hash *ethcmn.Hash `json:"hash" rlp:"-"`
 	}
-
-<<<<<<< HEAD
-=======
-	// TODO: Do we actually need this?
-	txDataMarshaling struct {
-		AccountNonce hexutil.Uint64
-		Price        *hexutil.Big
-		GasLimit     hexutil.Uint64
-		Amount       *hexutil.Big
-		Payload      hexutil.Bytes
-		V            *hexutil.Big
-		R            *hexutil.Big
-		S            *hexutil.Big
-	}
 )
 
 // TxData returns the Ethereum transaction data.
@@ -83,7 +60,6 @@
 	return tx.data
 }
 
->>>>>>> db253e32
 // Implement sdk.Msg Interface
 func (tx Transaction) Type() string { return "Eth" }
 
@@ -135,25 +111,17 @@
 
 // IsSDKTx returns a boolean reflecting if the transaction is an SDK
 // transaction or not based on the recipient address.
-func (tx Transaction) IsSDKTx() bool {
+func (tx Transaction) IsEmbeddedTx() bool {
 	return bytes.Equal(tx.data.Recipient.Bytes(), sdkAddress.Bytes())
 }
 
 // GetMsgs implements the Cosmos sdk.Tx interface. If the to/recipient address
 // is the SDK address, the inner (SDK) messages will be returned.
 func (tx Transaction) GetMsgs() []sdk.Msg {
-<<<<<<< HEAD
-	if reflect.DeepEqual(*tx.data.Recipient, sdkAddress) {
-		cdc := NewCodec()
-		innerTx := EmbeddedTx{}
-		err := cdc.UnmarshalBinary(tx.data.Payload, &innerTx)
-=======
-	if tx.IsSDKTx() {
-		innerTx, err := tx.GetInnerTx()
->>>>>>> db253e32
+	if tx.IsEmbeddedTx() {
+		innerTx, err := tx.GetEmbeddedTx()
 		if err != nil {
-			// TODO: Should we panic here?
-			return nil
+			panic(err)
 		}
 
 		return innerTx.GetMsgs()
@@ -162,7 +130,6 @@
 	return []sdk.Msg{tx}
 }
 
-<<<<<<< HEAD
 // Get inner tx. Note: Will panic if decoding fails
 func (tx Transaction) GetEmbeddedTx() (EmbeddedTx, sdk.Error) {
 	cdc := NewCodec()
@@ -170,60 +137,24 @@
 	err := cdc.UnmarshalBinary(tx.data.Payload, &innerTx)
 	if err != nil {
 		return EmbeddedTx{}, sdk.ErrTxDecode("Inner sdk transaction decoding failed")
-=======
-// GetInnerTx returns the inner (SDK) transaction from an Ethereum transaction.
-// It returns an error if decoding the inner transaction fails.
-//
-// CONTRACT: The payload field of an Ethereum transaction must contain a valid
-// encoded SDK transaction.
-func (tx Transaction) GetInnerTx() (InnerTransaction, sdk.Error) {
-	// TODO: Fix...
-	cdc := wire.NewCodec()
-	innerTx := InnerTransaction{}
-
-	err := cdc.UnmarshalBinary(tx.data.Payload, &innerTx)
-	if err != nil {
-		return InnerTransaction{}, sdk.ErrTxDecode("inner transaction decoding failed")
->>>>>>> db253e32
 	}
 
 	return innerTx, nil
 }
 
-<<<<<<< HEAD
 // EmbeddedTx to be encoded into payload to handle sdk Msgs
 type EmbeddedTx struct {
-	Msgs       []sdk.Msg
+	Messages   []sdk.Msg
 	Signatures [][]byte
 }
 
 // Implement sdk.Tx interface
 func (tx EmbeddedTx) GetMsgs() []sdk.Msg {
-	return tx.Msgs
+	return tx.Messages
 }
 
 // Return all required signers of Tx accumulated from msgs
-func (tx EmbeddedTx) GetRequiredSigners() []common.Address {
-=======
-// InnerTransaction reflects an SDK transaction. It is to be encoded into the
-// payload field of an Ethereum transaction in order to route and handle SDK
-// transactions.
-type InnerTransaction struct {
-	Messages   []sdk.Msg
-	Signatures [][]byte
-}
-
-// GetMsgs implements the sdk.Tx interface. It returns all the SDK transaction
-// messages.
-func (tx InnerTransaction) GetMsgs() []sdk.Msg {
-	return tx.Messages
-}
-
-// GetRequiredSigners returns all the required signers of an SDK transaction
-// accumulated from messages. It returns them in a deterministic fashion given
-// a list of messages.
-func (tx InnerTransaction) GetRequiredSigners() []ethcmn.Address {
->>>>>>> db253e32
+func (tx EmbeddedTx) GetRequiredSigners() []ethcmn.Address {
 	seen := map[string]bool{}
 
 	var signers []ethcmn.Address
@@ -239,7 +170,6 @@
 	return signers
 }
 
-<<<<<<< HEAD
 // Creates simple SignDoc for EmbeddedTx signer to sign over
 type EmbeddedSignDoc struct {
 	ChainID  string
@@ -254,8 +184,8 @@
 		msgsBytes = append(msgsBytes, json.RawMessage(msg.GetSignBytes()))
 	}
 	signDoc := EmbeddedSignDoc{
-		ChainID: chainID,
-		Msgs: msgsBytes,
+		ChainID:  chainID,
+		Msgs:     msgsBytes,
 		Sequence: sequence,
 	}
 	bz, err := Cdc.MarshalJSON(signDoc)
@@ -263,13 +193,6 @@
 		panic(err)
 	}
 	return bz
-}
-
-// Sets SDKAddress. Only allowed to be set once
-func SetSDKAddress(addr common.Address) {
-	if sdkAddress.Bytes() == nil {
-		sdkAddress = addr
-	}
 }
 
 func NewCodec() *wire.Codec {
@@ -278,12 +201,12 @@
 	cdc.RegisterConcrete(EmbeddedTx{}, "types/EmbeddedTx", nil)
 	cdc.RegisterConcrete(Account{}, "types/Account", nil)
 	return cdc
-=======
+}
+
 // SetSDKAddress sets the internal sdkAddress value. It should ever be set
 // once.
 func SetSDKAddress(addr ethcmn.Address) {
 	sdkAddressOnce.Do(func() {
 		sdkAddress = addr
 	})
->>>>>>> db253e32
 }