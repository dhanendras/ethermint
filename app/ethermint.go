--- conflicted
+++ resolved
@@ -2,33 +2,19 @@
 
 import (
 	bam "github.com/cosmos/cosmos-sdk/baseapp"
-<<<<<<< HEAD
-	"github.com/cosmos/cosmos-sdk/x/auth"
-	"github.com/cosmos/cosmos-sdk/wire"
-
-	handle "github.com/cosmos/ethermint/handle"
-=======
 	sdk "github.com/cosmos/cosmos-sdk/types"
 	"github.com/cosmos/cosmos-sdk/wire"
 	"github.com/cosmos/cosmos-sdk/x/auth"
 
 	"github.com/cosmos/ethermint/handlers"
->>>>>>> 26b12a2d
 	"github.com/cosmos/ethermint/types"
 
 	ethcmn "github.com/ethereum/go-ethereum/common"
 	ethparams "github.com/ethereum/go-ethereum/params"
 
-<<<<<<< HEAD
-	sdk "github.com/cosmos/cosmos-sdk/types"
-	cmn "github.com/tendermint/tendermint/libs/common"
-	dbm "github.com/tendermint/tendermint/libs/db"
-	"github.com/tendermint/tendermint/libs/log"
-=======
 	tmcmn "github.com/tendermint/tendermint/libs/common"
 	dbm "github.com/tendermint/tendermint/libs/db"
 	tmlog "github.com/tendermint/tendermint/libs/log"
->>>>>>> 26b12a2d
 )
 
 const (
@@ -41,27 +27,6 @@
 	// Tendermint consensus.
 	EthermintApp struct {
 		*bam.BaseApp
-<<<<<<< HEAD
-
-		codec  *wire.Codec
-		sealed bool
-
-		// TODO: stores and keys
-		accountKey *sdk.KVStoreKey
-
-		// TODO: keepers
-
-		// TODO: mappers
-		accountMapper auth.AccountMapper
-
-		// TODO: stores and keys
-
-		// TODO: keepers
-
-		// TODO: mappers
-	}
-
-=======
 
 		codec  *wire.Codec
 		sealed bool
@@ -71,7 +36,6 @@
 		// TODO: keys, stores, mappers, and keepers
 	}
 
->>>>>>> 26b12a2d
 	// Options is a function signature that provides the ability to modify
 	// options of an EthermintApp during initialization.
 	Options func(*EthermintApp)
@@ -79,23 +43,6 @@
 
 // NewEthermintApp returns a reference to a new initialized Ethermint
 // application.
-<<<<<<< HEAD
-func NewEthermintApp(logger log.Logger, db dbm.DB, cfg *ethparams.ChainConfig, sdkAddr ethcmn.Address, opts ...Options) *EthermintApp {
-	cdc := createCodec()
-
-	app := &EthermintApp{
-		BaseApp:    bam.NewBaseApp(appName, cdc, logger, db),
-		codec:      cdc,
-		accountKey: sdk.NewKVStoreKey("accounts"),
-	}
-
-	app.accountMapper = auth.NewAccountMapper(cdc, app.accountKey, auth.ProtoBaseAccount)
-
-	// SetSDKAddress
-	types.SetSDKAddress(sdkAddr)
-	app.SetAnteHandler(handle.EthAnteHandler(cfg, sdkAddr, app.accountMapper))
-
-=======
 func NewEthermintApp(logger tmlog.Logger, db dbm.DB, cfg *ethparams.ChainConfig, sdkAddr ethcmn.Address, opts ...Options) *EthermintApp {
 	cdc := createCodec()
 
@@ -111,7 +58,6 @@
 	types.SetSDKAddress(sdkAddr)
 
 	app.SetAnteHandler(handlers.EthAnteHandler(cfg, sdkAddr, app.accountMapper))
->>>>>>> 26b12a2d
 	app.MountStoresIAVL(app.accountKey)
 
 	for _, opt := range opts {
@@ -120,11 +66,7 @@
 
 	err := app.LoadLatestVersion(app.accountKey)
 	if err != nil {
-<<<<<<< HEAD
-		cmn.Exit(err.Error())
-=======
 		tmcmn.Exit(err.Error())
->>>>>>> 26b12a2d
 	}
 
 	app.seal()
